package servicebus

import (
	"bytes"
	"crypto/hmac"
	"crypto/sha256"
	"encoding/base64"
	"encoding/json"
	"fmt"
	"net/http"
	"strconv"
	"time"

<<<<<<< HEAD
	"github.com/lawrencegripper/ion/dispatcher/messaging"
=======
	"github.com/lawrencegripper/ion/common"
>>>>>>> 94caa73b
	"k8s.io/kubernetes/third_party/forked/golang/template"
)

//Config to setup a ServiceBus event publisher
type Config struct {
	Namespace             string `description:"ServiceBus namespace"`
	Topic                 string `description:"ServiceBus topic name"`
	Key                   string `description:"ServiceBus access key"`
	AuthorizationRuleName string `description:"ServiceBus authorization rule name"`
}

//ServiceBus handles the connection to an external Service Bus
type ServiceBus struct {
	URL string
	Key string
	SKN string
}

/* not currently needed - leaving for future use
type brokerProperties struct {
	correlationID string
	messageID     string
	timeToLive    time.Duration
}
*/

//NewServiceBus creates a new Service Bus object
func NewServiceBus(config *Config) (*ServiceBus, error) {
	sb := &ServiceBus{
		URL: fmt.Sprintf("https://%s.servicebus.windows.net/%s/messages", config.Namespace, config.Topic),
		Key: config.Key,
		SKN: config.AuthorizationRuleName,
	}
	//TODO: validate connection for fast failure
	return sb, nil
}

//Publish publishes an event onto a Service Bus topic
<<<<<<< HEAD
func (s *ServiceBus) Publish(e messaging.Event) error {
=======
func (s *ServiceBus) Publish(e common.Event) error {
>>>>>>> 94caa73b
	b, err := json.Marshal(e)
	if err != nil {
		return fmt.Errorf("error publishing event %+v", err)
	}
	req, err := http.NewRequest(http.MethodPost, s.URL, bytes.NewBuffer(b))
	req.Header.Set("Content-Type", "application/json")
	req.Header.Set("Authorization", generateSAS(s.URL, s.SKN, s.Key))

	/* not currently needed - leaving for future use
	var props brokerProperties
	p, err := json.Marshal(&props)
	if err != nil {
		return fmt.Errorf("error publishing event %+v", err)
	}
	req.Header.Set("BrokerProperties", string(p))
	*/

	//TODO: optimize
	client := &http.Client{}
	res, err := client.Do(req)
	if err != nil {
		return fmt.Errorf("error publishing event %+v", err)
	}

	fmt.Printf("%+v", res)

	switch res.StatusCode {
	case http.StatusCreated:
		return nil
	case http.StatusBadRequest:
		return fmt.Errorf("bad request")
	case http.StatusUnauthorized:
		return fmt.Errorf("authorization failure")
	case http.StatusForbidden:
		return fmt.Errorf("quota exceeded or message to large")
	case http.StatusGone:
		return fmt.Errorf("specified queue or topic does not exist")
	case http.StatusInternalServerError:
		return fmt.Errorf("internal error")
	default:
		return fmt.Errorf("unknown status code")
	}
}

//Close cleans up any outstanding connections to Service Bus
func (s *ServiceBus) Close() {
}

//generateSAS builds a SAS token for use as a HTTP header
// nolint: errcheck
func generateSAS(uri, skn, key string) string {
	encoded := template.URLQueryEscaper(uri)
	now := time.Now().Unix()
	week := 60 * 60 * 24 * 7
	ts := now + int64(week)
	signature := encoded + "\n" + strconv.Itoa(int(ts))
	k := []byte(key)
	hmac := hmac.New(sha256.New, k)
	hmac.Write([]byte(signature))
	hmacString := template.URLQueryEscaper(base64.StdEncoding.EncodeToString(hmac.Sum(nil)))

	result := "SharedAccessSignature sr=" + encoded + "&sig=" +
		hmacString + "&se=" + strconv.Itoa(int(ts)) + "&skn=" + skn
	return result
}<|MERGE_RESOLUTION|>--- conflicted
+++ resolved
@@ -11,11 +11,7 @@
 	"strconv"
 	"time"
 
-<<<<<<< HEAD
-	"github.com/lawrencegripper/ion/dispatcher/messaging"
-=======
 	"github.com/lawrencegripper/ion/common"
->>>>>>> 94caa73b
 	"k8s.io/kubernetes/third_party/forked/golang/template"
 )
 
@@ -54,11 +50,7 @@
 }
 
 //Publish publishes an event onto a Service Bus topic
-<<<<<<< HEAD
-func (s *ServiceBus) Publish(e messaging.Event) error {
-=======
 func (s *ServiceBus) Publish(e common.Event) error {
->>>>>>> 94caa73b
 	b, err := json.Marshal(e)
 	if err != nil {
 		return fmt.Errorf("error publishing event %+v", err)
