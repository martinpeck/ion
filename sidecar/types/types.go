--- conflicted
+++ resolved
@@ -4,11 +4,7 @@
 	"encoding/json"
 	"net/http"
 
-<<<<<<< HEAD
-	"github.com/lawrencegripper/ion/dispatcher/messaging"
-=======
 	"github.com/lawrencegripper/ion/common"
->>>>>>> 94caa73b
 )
 
 //MetadataProvider is a document storage DB for storing document data
@@ -28,46 +24,26 @@
 
 //EventPublisher is responsible for publishing events to a remote system
 type EventPublisher interface {
-<<<<<<< HEAD
-	Publish(e messaging.Event) error
-=======
 	Publish(e common.Event) error
->>>>>>> 94caa73b
 	Close()
 }
 
 //EventContext is a single entry in a document
 type EventContext struct {
-<<<<<<< HEAD
-	EventID       string                   `bson:"id" json:"id"`
-	CorrelationID string                   `bson:"correlationId" json:"correlationId"`
-	ParentEventID string                   `bson:"parentEventId" json:"parentEventId"`
-	Files         []string                 `bson:"files" json:"files"`
-	Data          []messaging.KeyValuePair `bson:"data" json:"data"`
-=======
 	EventID       string                `bson:"id" json:"id"`
 	CorrelationID string                `bson:"correlationId" json:"correlationId"`
 	ParentEventID string                `bson:"parentEventId" json:"parentEventId"`
 	Files         []string              `bson:"files" json:"files"`
 	Data          []common.KeyValuePair `bson:"data" json:"data"`
->>>>>>> 94caa73b
 }
 
 //Insight todo
 type Insight struct {
-<<<<<<< HEAD
-	ExecutionID   string                   `bson:"id" json:"id"`
-	CorrelationID string                   `bson:"correlationId" json:"correlationId"`
-	EventID       string                   `bson:"eventId" json:"eventId"`
-	ParentEventID string                   `bson:"parentEventId" json:"parentEventId"`
-	Data          []messaging.KeyValuePair `bson:"data" json:"data"`
-=======
 	ExecutionID   string                `bson:"id" json:"id"`
 	CorrelationID string                `bson:"correlationId" json:"correlationId"`
 	EventID       string                `bson:"eventId" json:"eventId"`
 	ParentEventID string                `bson:"parentEventId" json:"parentEventId"`
 	Data          []common.KeyValuePair `bson:"data" json:"data"`
->>>>>>> 94caa73b
 }
 
 //ErrorResponse is a struct intended as JSON HTTP response
