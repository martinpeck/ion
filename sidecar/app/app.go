package app

import (
	"encoding/json"
	"fmt"
	"io/ioutil"
	"net/http"
	"os"
	"path"
	"strings"
	"time"

	"github.com/sirupsen/logrus"

	"github.com/gorilla/mux"
<<<<<<< HEAD
	"github.com/lawrencegripper/ion/dispatcher/messaging"
=======
	"github.com/lawrencegripper/ion/common"
>>>>>>> 94caa73b
	"github.com/lawrencegripper/ion/sidecar/types"
	log "github.com/sirupsen/logrus"
)

const (
<<<<<<< HEAD
	inputBlobDir    string = "in/data"
	inputMetaFile   string = "in/meta.json"
	outputBlobDir   string = "out/data"
	outputMetaFile  string = "out/meta.json"
	outputEventsDir string = "out/events"
)

//TODO:
// - API versioning
// - Stop eventID being globally unique in metastore
=======
	baseDir         string = "/ion"
	inputBlobDir    string = "/ion/in/data"
	inputMetaFile   string = "/ion/in/meta.json"
	outputBlobDir   string = "/ion/out/data"
	outputMetaFile  string = "/ion/out/meta.json"
	outputEventsDir string = "/ion/out/events"

	stateNew   = iota
	stateReady = iota
	stateDone  = iota
)
>>>>>>> 94caa73b

const (
	stateNew   = iota
	stateReady = iota
	stateDone  = iota
)

//App is the sidecar application
type App struct {
	Router    *mux.Router
	Meta      types.MetadataProvider
	Publisher types.EventPublisher
	Blob      types.BlobProvider
	Logger    *log.Logger

	moduleName      string
	secretHash      string
	correlationID   string
	eventID         string
	executionID     string
	validEventTypes []string
	state           int
}

//Setup initializes application
func (a *App) Setup(
	secret,
	eventID,
	correlationID,
	moduleName string,
	validEventTypes []string,
	meta types.MetadataProvider,
	publisher types.EventPublisher,
	blob types.BlobProvider,
	logger *log.Logger) {

	MustNotBeEmpty(secret, eventID)
	MustNotBeNil(meta, publisher, blob, logger)

	// Create output directories
	err := os.MkdirAll(inputBlobDir, 0777)
	if err != nil {
		panic(fmt.Errorf("error creating input blob directory '%s', error: '%+v'", inputBlobDir, err))
	}
	err = os.MkdirAll(outputBlobDir, 0777)
	if err != nil {
		panic(fmt.Errorf("error creating output blob directory '%s', error: '%+v'", outputBlobDir, err))
	}
	f, err := os.Create(outputMetaFile)
	if err != nil {
		panic(fmt.Errorf("error creating output meta file '%s', error: '%+v'", outputMetaFile, err))
	}
	f.Close() // nolint: errcheck
	err = os.MkdirAll(outputEventsDir, 0777)
	if err != nil {
		panic(fmt.Errorf("error creating output event directory '%s', error: '%+v'", outputEventsDir, err))
	}

	a.state = stateNew
	a.secretHash = Hash(secret)
	a.moduleName = moduleName
	a.eventID = eventID
	a.correlationID = correlationID
	a.validEventTypes = validEventTypes
<<<<<<< HEAD

	a.executionID = NewGUID()

=======

	a.executionID = NewGUID()

>>>>>>> 94caa73b
	a.Meta = meta
	a.Publisher = publisher
	a.Blob = blob
	a.Logger = logger

	a.Router = mux.NewRouter()
	a.setupRoutes()

	a.Logger.Info("Sidecar configured")
}

//setupRoutes initializes the API routing
func (a *App) setupRoutes() {
	// Adds a simple shared secret check
	auth := AddAuth(a.secretHash)
	// Adds logging
	log := AddLog(a.Logger)

	// GET /ready
	// Gets any parent blob data and ensures the environment is ready
	onReadyHandler := http.HandlerFunc(a.OnReady)
	a.Router.Handle("/ready", log(auth(onReadyHandler))).Methods(http.MethodGet)

	// GET /done
	// Commits state (blobs, documents, events) to external providers
	onDoneHandler := http.HandlerFunc(a.OnDone)
	a.Router.Handle("/done", log(auth(onDoneHandler))).Methods(http.MethodGet)
}

//Run and block on web server
func (a *App) Run(addr string) {
	a.Logger.Fatal(http.ListenAndServe(addr, a.Router))
}

//Close cleans up any external resources
func (a *App) Close() {
	a.Logger.Info("Shutting down sidecar")

<<<<<<< HEAD
	// Clear output directories
	_ = os.RemoveAll(inputBlobDir)
	_ = os.Remove(outputMetaFile)
	_ = os.RemoveAll(outputBlobDir)
	_ = os.RemoveAll(outputEventsDir)
	_ = os.Remove(outputMetaFile)
=======
	// Clear directories
	_ = os.RemoveAll(baseDir)
>>>>>>> 94caa73b

	defer a.Meta.Close()
	defer a.Publisher.Close()
	defer a.Blob.Close()
}

//OnReady is called to initiate the modules environment (i.e. download any required blobs, etc.)
func (a *App) OnReady(w http.ResponseWriter, r *http.Request) {
	if a.state != stateNew {
		errStr := "/ready called whilst Sidecar is not in the 'stateNew' state."
		respondWithError(fmt.Errorf(errStr), http.StatusBadRequest, w)
		a.Logger.Error(errStr)
		return
	}
	a.Logger.WithFields(
		logrus.Fields{
			"executionID": a.executionID,
			"eventID":     a.eventID,
			"timestamp":   time.Now(),
		}).Info("OnReady() called")

	// Get the context of this execution
	context, err := a.getContext()
	if err != nil {
		respondWithError(err, http.StatusInternalServerError, w)
		return
	}
	if context == nil {
		a.Logger.WithFields(
			logrus.Fields{
				"executionID": a.executionID,
				"eventID":     a.eventID,
				"timestamp":   time.Now(),
			}).Debug("No context passed, assuming first or orphan")
	} else {
		// Download the necessary files for the module
<<<<<<< HEAD
		err = a.Blob.GetBlobs("in/data", context.Files)
=======
		err = a.Blob.GetBlobs(inputBlobDir, context.Files)
>>>>>>> 94caa73b
		if err != nil {
			respondWithError(err, http.StatusInternalServerError, w)
			return
		}

		if len(context.Data) > 0 {
			b, err := json.Marshal(context.Data)
			if err != nil {
				respondWithError(err, http.StatusInternalServerError, w)
				return
			}
			err = ioutil.WriteFile(inputMetaFile, b, 0777)
			if err != nil {
				respondWithError(err, http.StatusInternalServerError, w)
				return
			}
		}
	}

	a.Logger.WithFields(
		logrus.Fields{
			"correlationID": a.correlationID,
			"executionID":   a.executionID,
			"eventID":       a.eventID,
			"timestamp":     time.Now(),
		}).Info("OnReady() complete")

	a.state = stateReady
	// Return
	w.WriteHeader(http.StatusOK)
}

//OnDone is called when the module is finished and wishes to commit their state to an external provider
func (a *App) OnDone(w http.ResponseWriter, r *http.Request) {
	if a.state != stateReady {
		errStr := "/done called whilst Sidecar is not in the 'stateReady' state."
		respondWithError(fmt.Errorf(errStr), http.StatusBadRequest, w)
		a.Logger.Error(errStr)
	}

	a.Logger.WithFields(
		logrus.Fields{
			"correlationID": a.correlationID,
			"executionID":   a.executionID,
			"eventID":       a.eventID,
			"timestamp":     time.Now(),
		}).Info("OnDone() called")

	// Synchronize blob data with external blob store
	err := a.commitBlob(outputBlobDir)
	if err != nil {
		respondWithError(err, http.StatusInternalServerError, w)
		return
	}
	// Clear local blob directory
	err = ClearDir(outputBlobDir)
	if err != nil {
		respondWithError(err, http.StatusInternalServerError, w)
		return
	}

	// Synchronize metadata with external document store
	err = a.commitMeta(outputMetaFile)
	if err != nil {
		respondWithError(err, http.StatusInternalServerError, w)
		return
	}
	// Clear local metadata document
	err = RemoveFile(outputMetaFile)
	if err != nil {
		respondWithError(err, http.StatusInternalServerError, w)
		return
	}

	// Synchronize events with external event system
	err = a.commitEvents(outputEventsDir)
	if err != nil {
		respondWithError(err, http.StatusInternalServerError, w)
		return
	}
	// Clear local events directory
	err = ClearDir(outputEventsDir)
	if err != nil {
		respondWithError(err, http.StatusInternalServerError, w)
		return
	}

	a.Logger.WithFields(
		logrus.Fields{
			"correlationID": a.correlationID,
			"executionID":   a.executionID,
			"eventID":       a.eventID,
			"timestamp":     time.Now(),
		}).Info("OnDone() complete")

	a.state = stateDone
	// Return
	w.WriteHeader(http.StatusOK)
}

//commitBlob commits the blob directory to an external blob provider
func (a *App) commitBlob(blobsPath string) error {
	if _, err := os.Stat(blobsPath); os.IsNotExist(err) {
		return fmt.Errorf("blob output directory '%s' does not exists '%+v'", blobsPath, err)
	}
	files, err := ioutil.ReadDir(blobsPath)
	if err != nil {
		return err
	}
	var fileNames []string
	for _, file := range files {
		fileNames = append(fileNames, path.Join(outputBlobDir, file.Name()))
	}
	err = a.Blob.PutBlobs(fileNames)
	if err != nil {
		return fmt.Errorf("failed to commit blob: %+v", err)
	}
	return nil
}

//commitMeta commits the metadata document to an external provider
func (a *App) commitMeta(metadataPath string) error {
	if _, err := os.Stat(metadataPath); os.IsNotExist(err) {
		return fmt.Errorf("metadata file '%s' does not exists '%+v'", metadataPath, err)
	}
	bytes, err := ioutil.ReadFile(metadataPath)
	if err != nil {
		return fmt.Errorf("failed to read metadata document '%s' with error '%+v'", metadataPath, err)
	}
<<<<<<< HEAD
	var m []messaging.KeyValuePair
=======
	var m []common.KeyValuePair
>>>>>>> 94caa73b
	err = json.Unmarshal(bytes, &m)
	if err != nil {
		return fmt.Errorf("failed to unmarshal metadata '%s' with error: '%+v'", metadataPath, err)
	}
	insight := types.Insight{
		ExecutionID:   a.executionID,
		CorrelationID: a.correlationID,
		EventID:       a.eventID,
		Data:          m,
	}
	err = a.Meta.CreateInsight(&insight)
	if err != nil {
		return fmt.Errorf("failed to add metadata document '%+v' with error: '%+v'", m, err)
	}
	return nil
}

//commitEvents commits the events directory to an external provider
func (a *App) commitEvents(eventsPath string) error {
	if _, err := os.Stat(eventsPath); os.IsNotExist(err) {
		return fmt.Errorf("events output directory '%s' does not exists '%+v'", eventsPath, err)
	}
	files, err := ioutil.ReadDir(eventsPath)
	if err != nil {
		return err
	}
	for _, file := range files {
		fileName := file.Name()
		eventFilePath := path.Join(outputEventsDir, fileName)
		f, err := os.Open(eventFilePath)
		defer f.Close() // nolint: errcheck
		if err != nil {
			return fmt.Errorf("failed to read file '%s' with error: '%+v'", fileName, err)
		}
		// Deserialize event into map
<<<<<<< HEAD
		var kvps []messaging.KeyValuePair
=======
		var kvps []common.KeyValuePair
>>>>>>> 94caa73b
		decoder := json.NewDecoder(f)
		err = decoder.Decode(&kvps)
		if err != nil {
			return fmt.Errorf("failed to unmarshal map '%s' with error: '%+v'", fileName, err)
		}
		// Check required fields
		var eventType string
		for i, kvp := range kvps {
			if kvp.Key == types.EventType {
				var ok bool
				eventType, ok = kvp.Value.(string)
				if !ok {
					continue
				}
				kvps = Remove(kvps, i)
				break
			}
		}
		if eventType == "" {
			return fmt.Errorf("all events must contain an 'eventType' field, error: '%+v'", err)
		}

		var files string
		for i, kvp := range kvps {
			if kvp.Key == types.IncludedFiles {
				fmt.Printf("kvp: %+v", kvp)
				var ok bool
				files, ok = kvp.Value.(string)
				if !ok {
					continue
				}
				kvps = Remove(kvps, i)
				break
			}
		}
		if len(files) == 0 {
			return fmt.Errorf("all events must contain a 'files' field, error: '%+v'", err)
		}

		var isValid bool
		for _, et := range a.validEventTypes {
			if et == eventType {
				isValid = true
				break
			}
		}
		if !isValid {
			return fmt.Errorf("this module is unable to publish event's of type '%s'", eventType)
		}
		fileSlice := strings.Split(files, ",")

		// Create new event
		eventID := NewGUID()
<<<<<<< HEAD
		event := messaging.Event{
=======
		event := common.Event{
>>>>>>> 94caa73b
			PreviousStages: []string{},
			EventID:        eventID,
			Type:           eventType,
		}

		// Create new context document
		eventContext := types.EventContext{
			EventID:       eventID,
			CorrelationID: a.correlationID,
			ParentEventID: a.eventID,
			Files:         fileSlice,
			Data:          kvps,
		}
		err = a.Meta.CreateEventContext(&eventContext)
		if err != nil {
			return fmt.Errorf("failed to add context '%+v' with error '%+v'", eventContext, err)
		}
		err = a.Publisher.Publish(event)
		if err != nil {
			return fmt.Errorf("failed to publish event '%+v' with error '%+v'", event, err)
		}
	}
	return nil
}

//getContext get context metadata document
func (a *App) getContext() (*types.EventContext, error) {
	context, _ := a.Meta.GetEventContextByID(a.eventID)
	//TODO: Fail on error conditions other than not found
	return context, nil
}

//respondWithError returns a JSON formatted HTTP error
func respondWithError(err error, code int, w http.ResponseWriter) {
	errRes := &types.ErrorResponse{
		StatusCode: code,
		Message:    err.Error(),
	}
	w.Header().Set(types.ContentType, types.ContentTypeApplicationJSON)
	w.WriteHeader(code)
	_ = json.NewEncoder(w).Encode(errRes)
}<|MERGE_RESOLUTION|>--- conflicted
+++ resolved
@@ -13,28 +13,12 @@
 	"github.com/sirupsen/logrus"
 
 	"github.com/gorilla/mux"
-<<<<<<< HEAD
-	"github.com/lawrencegripper/ion/dispatcher/messaging"
-=======
 	"github.com/lawrencegripper/ion/common"
->>>>>>> 94caa73b
 	"github.com/lawrencegripper/ion/sidecar/types"
 	log "github.com/sirupsen/logrus"
 )
 
 const (
-<<<<<<< HEAD
-	inputBlobDir    string = "in/data"
-	inputMetaFile   string = "in/meta.json"
-	outputBlobDir   string = "out/data"
-	outputMetaFile  string = "out/meta.json"
-	outputEventsDir string = "out/events"
-)
-
-//TODO:
-// - API versioning
-// - Stop eventID being globally unique in metastore
-=======
 	baseDir         string = "/ion"
 	inputBlobDir    string = "/ion/in/data"
 	inputMetaFile   string = "/ion/in/meta.json"
@@ -42,13 +26,6 @@
 	outputMetaFile  string = "/ion/out/meta.json"
 	outputEventsDir string = "/ion/out/events"
 
-	stateNew   = iota
-	stateReady = iota
-	stateDone  = iota
-)
->>>>>>> 94caa73b
-
-const (
 	stateNew   = iota
 	stateReady = iota
 	stateDone  = iota
@@ -111,15 +88,9 @@
 	a.eventID = eventID
 	a.correlationID = correlationID
 	a.validEventTypes = validEventTypes
-<<<<<<< HEAD
 
 	a.executionID = NewGUID()
 
-=======
-
-	a.executionID = NewGUID()
-
->>>>>>> 94caa73b
 	a.Meta = meta
 	a.Publisher = publisher
 	a.Blob = blob
@@ -158,17 +129,8 @@
 func (a *App) Close() {
 	a.Logger.Info("Shutting down sidecar")
 
-<<<<<<< HEAD
-	// Clear output directories
-	_ = os.RemoveAll(inputBlobDir)
-	_ = os.Remove(outputMetaFile)
-	_ = os.RemoveAll(outputBlobDir)
-	_ = os.RemoveAll(outputEventsDir)
-	_ = os.Remove(outputMetaFile)
-=======
 	// Clear directories
 	_ = os.RemoveAll(baseDir)
->>>>>>> 94caa73b
 
 	defer a.Meta.Close()
 	defer a.Publisher.Close()
@@ -205,11 +167,7 @@
 			}).Debug("No context passed, assuming first or orphan")
 	} else {
 		// Download the necessary files for the module
-<<<<<<< HEAD
-		err = a.Blob.GetBlobs("in/data", context.Files)
-=======
 		err = a.Blob.GetBlobs(inputBlobDir, context.Files)
->>>>>>> 94caa73b
 		if err != nil {
 			respondWithError(err, http.StatusInternalServerError, w)
 			return
@@ -339,11 +297,7 @@
 	if err != nil {
 		return fmt.Errorf("failed to read metadata document '%s' with error '%+v'", metadataPath, err)
 	}
-<<<<<<< HEAD
-	var m []messaging.KeyValuePair
-=======
 	var m []common.KeyValuePair
->>>>>>> 94caa73b
 	err = json.Unmarshal(bytes, &m)
 	if err != nil {
 		return fmt.Errorf("failed to unmarshal metadata '%s' with error: '%+v'", metadataPath, err)
@@ -379,11 +333,7 @@
 			return fmt.Errorf("failed to read file '%s' with error: '%+v'", fileName, err)
 		}
 		// Deserialize event into map
-<<<<<<< HEAD
-		var kvps []messaging.KeyValuePair
-=======
 		var kvps []common.KeyValuePair
->>>>>>> 94caa73b
 		decoder := json.NewDecoder(f)
 		err = decoder.Decode(&kvps)
 		if err != nil {
@@ -437,11 +387,7 @@
 
 		// Create new event
 		eventID := NewGUID()
-<<<<<<< HEAD
-		event := messaging.Event{
-=======
 		event := common.Event{
->>>>>>> 94caa73b
 			PreviousStages: []string{},
 			EventID:        eventID,
 			Type:           eventType,
