# Gopkg.toml example
#
# Refer to https://github.com/golang/dep/blob/master/docs/Gopkg.toml.md
# for detailed Gopkg.toml documentation.
#
# required = ["github.com/user/thing/cmd/thing"]
# ignored = ["github.com/user/project/pkgX", "bitbucket.org/user/project/pkgA/pkgY"]
#
# [[constraint]]
#   name = "github.com/user/project"
#   version = "1.0.0"
#
# [[constraint]]
#   name = "github.com/user/project2"
#   branch = "dev"
#   source = "github.com/myfork/project2"
#
# [[override]]
#   name = "github.com/x/y"
#   version = "2.4.0"
#
# [prune]
#   non-go = false
#   go-tests = true
#   unused-packages = true


[[constraint]]
  name = "github.com/Azure/azure-sdk-for-go"
  version = "15.0.0"

[[constraint]]
  name = "github.com/Azure/go-autorest"
  version = "10.1.0"


[[constraint]]
  name = "github.com/joho/godotenv"
  version = "1.2.0"

[[constraint]]
  name = "github.com/lawrencegripper/pod2docker"
  version = "0.5.1"

[[constraint]]
  name = "github.com/sirupsen/logrus"
  version = "1.0.5"

[[constraint]]
  name = "github.com/spf13/cobra"
  version = "0.0.2"

[[constraint]]
  name = "github.com/spf13/viper"
  version = "1.0.2"

[[constraint]]
  name = "github.com/twinj/uuid"
  version = "1.0.0"

[[constraint]]
  branch = "v2"
  name = "gopkg.in/mgo.v2"

[[constraint]]
  name = "k8s.io/apimachinery"
  version = "kubernetes-1.9.2"

[[constraint]]
  name = "k8s.io/api"
  version = "kubernetes-1.9.2"

[[constraint]]
  name = "k8s.io/client-go"
  version = "kubernetes-1.9.2"

[[constraint]]
  name = "k8s.io/kubernetes"
  version = "1.9.2"

[[constraint]]
  name = "pack.ag/amqp"
  version = "0.5.0" 

[prune]
  go-tests = true
  unused-packages = true
  non-go = true

[[constraint]]
  branch = "master"
<<<<<<< HEAD
  name = "github.com/gorilla/mux"
=======
  name = "github.com/jjcollinge/logrus-appinsights"
>>>>>>> ff56e5da
<|MERGE_RESOLUTION|>--- conflicted
+++ resolved
@@ -89,8 +89,8 @@
 
 [[constraint]]
   branch = "master"
-<<<<<<< HEAD
   name = "github.com/gorilla/mux"
-=======
-  name = "github.com/jjcollinge/logrus-appinsights"
->>>>>>> ff56e5da
+
+[[constraint]]
+  branch = "master"
+  name = "github.com/jjcollinge/logrus-appinsights"