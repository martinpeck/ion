--- conflicted
+++ resolved
@@ -88,11 +88,7 @@
 [prune]
   go-tests = true
   unused-packages = true
-<<<<<<< HEAD
 
 [[constraint]]
   branch = "master"
-  name = "github.com/jjcollinge/logrus-appinsights"
-=======
-  non-go = true
->>>>>>> d07ffa96
+  name = "github.com/jjcollinge/logrus-appinsights"