--- conflicted
+++ resolved
@@ -6,8 +6,6 @@
 
 go:
   - "1.10.x"
-  - "1.9.x"
-  - tip
 
 before_install:
   # Setup dependency management tool
@@ -16,18 +14,10 @@
   - go get -u github.com/alecthomas/gometalinter
   - gometalinter --install
 
-install:
-  - cd ./dispatcher && dep ensure -v && cd ..
-
 script:
-  - echo "Using stages instead..."
   - cd ./dispatcher && dep ensure -v && cd .. && cd ./sidecar && dep ensure -v && cd ..
   - go test -v -race -short ./dispatcher/...
   - go test -v -race -short ./sidecar/...
-<<<<<<< HEAD
-  - cd ./dispatcher && gometalinter --vendor --disable-all --enable=errcheck --enable=vet --enable=golint --enable=deadcode --enable=varcheck --enable=structcheck --deadline 15m ./... && cd ..
-=======
   - gometalinter --vendor --disable-all --enable=errcheck --enable=vet --enable=gofmt --enable=golint --enable=deadcode --enable=varcheck --enable=structcheck --deadline 15m ./dispatcher/...
->>>>>>> 1485922d
   - cd ./dispatcher && docker build -t iondispatcher . && cd ..
   - cd ./sidecar && docker build -t ionsidecar . && cd ..