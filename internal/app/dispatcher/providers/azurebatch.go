package providers

import (
	"context"
	"fmt"
	"io/ioutil"
	"strconv"

	"github.com/Azure/go-autorest/autorest/azure"

	"github.com/Azure/azure-sdk-for-go/services/batch/2017-09-01.6.0/batch"
	"github.com/Azure/go-autorest/autorest"
	"github.com/Azure/go-autorest/autorest/to"
	"github.com/lawrencegripper/ion/internal/app/dispatcher/helpers"
	"github.com/lawrencegripper/ion/internal/pkg/messaging"
	"github.com/lawrencegripper/ion/internal/pkg/types"
	"github.com/lawrencegripper/pod2docker"
	log "github.com/sirupsen/logrus"
	apiv1 "k8s.io/api/core/v1"
	v1resource "k8s.io/apimachinery/pkg/api/resource"
)

//Check providers match interface at compile time
var _ Provider = &AzureBatch{}

// AzureBatch schedules jobs onto k8s from the queue and monitors their progress
type AzureBatch struct {
	inprogressJobStore map[string]messaging.Message
	jobID              string
	handlerArgs        []string
	workerEnvVars      map[string]interface{}
	ctx                context.Context
	cancelOps          context.CancelFunc

	jobConfig   *types.JobConfig
	batchConfig *types.AzureBatchConfig
	poolClient  *batch.PoolClient
	jobClient   *batch.JobClient
	taskClient  *batch.TaskClient
	fileClient  *batch.FileClient

	// Used to allow mocking of the batch api for testing
	createTask func(taskDetails batch.TaskAddParameter) (autorest.Response, error)
	listTasks  func() (*[]batch.CloudTask, error)
	removeTask func(*batch.CloudTask) (autorest.Response, error)
}

// NewAzureBatchProvider creates a provider for azure batch.
func NewAzureBatchProvider(config *types.Configuration, sharedHandlerArgs []string) (*AzureBatch, error) {
	if config == nil || config.AzureBatch == nil || config.Job == nil {
		return nil, fmt.Errorf("Cannot create a provider - invalid configuration, require config, AzureBatch and Job")
	}
	b := AzureBatch{}
	b.handlerArgs = sharedHandlerArgs
	b.inprogressJobStore = make(map[string]messaging.Message)
	b.batchConfig = config.AzureBatch
	b.jobConfig = config.Job
	b.jobID = config.Hostname + "-" + config.ModuleName
	ctx, cancel := context.WithCancel(context.Background())
	b.ctx = ctx
	b.cancelOps = cancel

	auth := helpers.GetAzureADAuthorizer(config, azure.PublicCloud.BatchManagementEndpoint)

	// Add module specific config
	envs, err := getModuleEnvironmentVars(config.ModuleConfigPath)
	if err != nil {
		log.WithField("filepath", config.ModuleConfigPath).Error("failed to load addition module config from file")
	} else {
		for key, value := range envs {
			b.workerEnvVars[key] = value
		}
	}

	batchBaseURL := getBatchBaseURL(config.AzureBatch.BatchAccountName, config.AzureBatch.BatchAccountLocation)
	poolClient, err := getPool(ctx, batchBaseURL, config.AzureBatch.PoolID, auth)
	if err != nil {
		return nil, err
	}
	b.poolClient = poolClient

	jobClient, err := createOrGetJob(ctx, batchBaseURL, b.jobID, config.AzureBatch.PoolID, auth)
	if err != nil {
		return nil, err
	}
	b.jobClient = jobClient

	taskclient := batch.NewTaskClientWithBaseURI(batchBaseURL)
	taskclient.Authorizer = auth
	b.taskClient = &taskclient

	fileClient := batch.NewFileClientWithBaseURI(batchBaseURL)
	fileClient.Authorizer = auth
	b.fileClient = &fileClient

	b.createTask = func(taskDetails batch.TaskAddParameter) (autorest.Response, error) {
		return b.taskClient.Add(b.ctx, b.jobID, taskDetails, nil, nil, nil, nil)
	}
	b.listTasks = func() (*[]batch.CloudTask, error) {
		res, err := b.taskClient.List(b.ctx, b.jobID, "", "", "", nil, nil, nil, nil, nil)
		if err != nil {
			return &[]batch.CloudTask{}, err
		}
		currentTasks := res.Values()
		for res.NotDone() {
			err = res.Next()
			if err != nil {
				return &[]batch.CloudTask{}, err
			}
			pageTasks := res.Values()
			if pageTasks != nil || len(pageTasks) != 0 {
				currentTasks = append(currentTasks, pageTasks...)
			}
		}

		return &currentTasks, nil
	}
	b.removeTask = func(t *batch.CloudTask) (autorest.Response, error) {
		//Log the details from the running task
		err := logFileContent(b.ctx, t, b.fileClient, b.jobID, "stdout.txt")
		if err != nil {
			log.WithError(err).WithField("task", *t).Warningf("failed to get %v from task", "stdout")
		}
		err = logFileContent(b.ctx, t, b.fileClient, b.jobID, "stderr.txt")
		if err != nil {
			log.WithError(err).WithField("task", *t).Warningf("failed to get %v from task", "stderr")
		}
		err = logFileContent(b.ctx, t, b.fileClient, b.jobID, "wd/modulecontainer.log")
		if err != nil {
			log.WithError(err).WithField("task", *t).Warningf("failed to get %v from task", "stderr")
		}
		//remove the task
		return b.taskClient.Delete(b.ctx, b.jobID, *t.ID, nil, nil, nil, nil, "", "", nil, nil)
	}

	return &b, nil
}

// InProgressCount will show how many tasks are currently in progress
func (b *AzureBatch) InProgressCount() int {
	return len(b.inprogressJobStore)
}

// Dispatch will dispatch a job onto Azure Batch
func (b *AzureBatch) Dispatch(message messaging.Message) error {
	if message == nil {
		return fmt.Errorf("invalid input. Message cannot be nil")
	}
	if b == nil {
		return fmt.Errorf("invalid properties. Provider cannot be nil")
	}

<<<<<<< HEAD
	perJobArgs, _, err := getMessageSidecarArgs(message)
=======
	perJobArgs, err := getMessageHandlerArgs(message)
>>>>>>> d07ffa96
	if err != nil {
		return fmt.Errorf("failed generating handler args from message: %v", err)
	}
	fullHandlerArgs := append(b.handlerArgs, perJobArgs...)
	//Prevent later append calls overwriting original backing array: https://stackoverflow.com/a/40036950/3437018
	fullHandlerArgs = fullHandlerArgs[:len(fullHandlerArgs):len(fullHandlerArgs)]

	workerEnvVars := []apiv1.EnvVar{
		{
			Name:  "SHARED_SECRET",
			Value: message.ID(), //Todo: source from common place with args
		},
	}
	for k, v := range b.workerEnvVars {
		envVar := apiv1.EnvVar{
			Name:  k,
			Value: fmt.Sprintf("%v", v),
		}
		workerEnvVars = append(workerEnvVars, envVar)
	}

	pullPolicy := apiv1.PullIfNotPresent
	if b.jobConfig.PullAlways {
		pullPolicy = apiv1.PullAlways
	}

	//Todo: Refactor this bit as got a bit messy now.
	moduleContainer := apiv1.Container{
		Name:            "modulecontainer",
		Image:           b.jobConfig.WorkerImage,
		Env:             workerEnvVars,
		ImagePullPolicy: pullPolicy,
		VolumeMounts: []apiv1.VolumeMount{
			{
				Name:      "ionvolume",
				MountPath: "/ion",
			},
		},
	}

	if b.batchConfig != nil && b.batchConfig.RequiresGPU {
		moduleContainer.Resources.Limits = apiv1.ResourceList{}
		moduleContainer.Resources.Limits["nvidia.com/gpu"] = *v1resource.NewQuantity(1, v1resource.DecimalSI)
	}
	initContainers := []apiv1.Container{
		{
			Name:            "prepare",
			Image:           b.jobConfig.HandlerImage,
			Args:            append(fullHandlerArgs, "--action=prepare"),
			ImagePullPolicy: pullPolicy,
			VolumeMounts: []apiv1.VolumeMount{
				{
					Name:      "ionvolume",
					MountPath: "/ion",
				},
			},
		},
		moduleContainer,
	}
	containers := []apiv1.Container{
		{
			Name:            "commit",
			Image:           b.jobConfig.HandlerImage,
			Args:            append(fullHandlerArgs, "--action=commit"),
			ImagePullPolicy: pullPolicy,
			VolumeMounts: []apiv1.VolumeMount{
				{
					Name:      "ionvolume",
					MountPath: "/ion",
				},
			},
		},
	}

	podComponent := pod2docker.PodComponents{
		InitContainers: initContainers,
		Containers:     containers,
		PodName:        message.ID() + "-v" + strconv.Itoa(message.DeliveryCount()),
		Volumes: []apiv1.Volume{
			{
				Name: "ionvolume",
				VolumeSource: apiv1.VolumeSource{
					EmptyDir: &apiv1.EmptyDirVolumeSource{},
				},
			},
		},
	}

	if b.batchConfig != nil && b.batchConfig.ImageRepositoryServer != "" {
		podComponent.PullCredentials = []pod2docker.ImageRegistryCredential{
			{
				Server:   b.batchConfig.ImageRepositoryServer,
				Username: b.batchConfig.ImageRepositoryUsername,
				Password: b.batchConfig.ImageRepositoryPassword,
			},
		}
	}

	podCommand, err := pod2docker.GetBashCommand(podComponent)

	log.WithField("commandtoexec", podCommand).Info("Created command for Batch")

	if err != nil {
		return err
	}

	task := batch.TaskAddParameter{
		DisplayName: to.StringPtr(fmt.Sprintf("%s:%s", b.jobID, message.ID())),
		ID:          to.StringPtr(message.ID()),
		CommandLine: to.StringPtr(fmt.Sprintf(`/bin/bash -c "%s"`, podCommand)),
		Constraints: &batch.TaskConstraints{
			MaxWallClockTime: to.StringPtr(fmt.Sprintf("PT%dM", b.jobConfig.MaxRunningTimeMins)),
		},
		UserIdentity: &batch.UserIdentity{
			AutoUser: &batch.AutoUserSpecification{
				ElevationLevel: batch.Admin,
				Scope:          batch.Pool,
			},
		},
	}
	_, err = b.createTask(task)
	if err != nil {
		log.WithError(err).Error("failed scheduling azurebatch task")
		mErr := message.Reject()
		if mErr != nil {
			log.WithError(mErr).Error("failed rejecting message after failing to schedule azurebatch task")
		}
		return err
	}

	b.inprogressJobStore[message.ID()] = message

	return nil
}

// Reconcile will check inprogress tasks against and accept/reject messages were the job has completed/failed
func (b *AzureBatch) Reconcile() error {
	if b == nil {
		return fmt.Errorf("invalid properties. Provider cannot be nil")
	}
	tasks, err := b.listTasks()
	if err != nil {
		return err
	}
	if tasks == nil {
		return fmt.Errorf("task list returned nil")
	}

	for _, t := range *tasks {
		messageIDPtr := t.ID
		if messageIDPtr == nil {
			log.WithField("task", t).Error("task seen with nil messageid... skipping")
			continue
		}

		messageID := *messageIDPtr
		sourceMessage, ok := b.inprogressJobStore[messageID]
		if !ok {
			log.WithField("task", t).Info("job seen which dispatcher stared but doesn't have source message... likely following a dispatcher restart")
			continue
		}

		// Job succeeded - accept the message so it is removed from the queue
		if t.State == batch.TaskStateCompleted {
			if *t.ExecutionInfo.ExitCode == 0 {
				// Task has completed successfully
				log.WithFields(log.Fields{
					"message": sourceMessage,
					"task":    t,
				}).Info("Task completed with success exit code")

				//Remove the task from batch
				_, err := b.removeTask(&t)
				if err != nil {
					log.WithError(err).WithField("task", t).WithField("messageID", messageID).Error("Failed to remove COMPLETED task from batch")
				}

				//ACK the message to remove from queue
				err = sourceMessage.Accept()

				if err != nil {
					log.WithFields(log.Fields{
						"message": sourceMessage,
						"task":    t,
					}).Error("failed to accept message")
					return err
				}

				//Remove the message from the inflight message store
				delete(b.inprogressJobStore, messageID)
				continue
			} else {
				//Task has failed!
				log.WithFields(log.Fields{
					"message": sourceMessage,
					"task":    t,
				}).Info("Task completed with failed exit code")

				// Remove the task from batch
				_, err := b.removeTask(&t)
				if err != nil {
					log.WithError(err).WithField("task", t).WithField("messageID", messageID).Error("Failed to remove FAILED task from batch")
				}

				//ACK the message to requeue failure
				err = sourceMessage.Reject()

				if err != nil {
					log.WithFields(log.Fields{
						"message": sourceMessage,
						"task":    t,
					}).Error("failed to accept message")
					return err
				}

				//Remove the message from the inflight message store
				delete(b.inprogressJobStore, messageID)
				continue
			}
		}

		if t.State != batch.TaskStateCompleted {
			log.WithFields(log.Fields{
				"message": sourceMessage,
				"task":    t,
			}).Info("Skipping task not currently in completed state")
		}
	}

	return nil
}

func logFileContent(ctx context.Context, t *batch.CloudTask, fileClient *batch.FileClient, jobName, filepath string) error {
	stdout, err := fileClient.GetFromTask(ctx, jobName, *t.ID, filepath, nil, nil, nil, nil, "", nil, nil)
	if err != nil {
		return err
	}
	stdoutByptes, err := ioutil.ReadAll(*stdout.Value)
	if err != nil {
		return err
	}
	log.WithField("task", *t).WithField(filepath, string(stdoutByptes)).Info("logged file content from batch task")
	return nil
}<|MERGE_RESOLUTION|>--- conflicted
+++ resolved
@@ -150,11 +150,7 @@
 		return fmt.Errorf("invalid properties. Provider cannot be nil")
 	}
 
-<<<<<<< HEAD
-	perJobArgs, _, err := getMessageSidecarArgs(message)
-=======
 	perJobArgs, err := getMessageHandlerArgs(message)
->>>>>>> d07ffa96
 	if err != nil {
 		return fmt.Errorf("failed generating handler args from message: %v", err)
 	}
