package committer

import (
	"encoding/json"
	"fmt"
	"github.com/lawrencegripper/ion/internal/app/handler/development"
	"io/ioutil"
	"os"
	"path"
	"path/filepath"
	"strings"

	"github.com/lawrencegripper/ion/internal/app/handler/dataplane"
	"github.com/lawrencegripper/ion/internal/app/handler/dataplane/documentstorage"
	"github.com/lawrencegripper/ion/internal/app/handler/helpers"
	"github.com/lawrencegripper/ion/internal/app/handler/logger"
	"github.com/lawrencegripper/ion/internal/app/handler/module"
	"github.com/lawrencegripper/ion/internal/pkg/common"
)

// cSpell:ignore logrus, GUID, nolint

const (
	eventTypeKey      = "eventType"
	filesToIncludeKey = "files"
)

// Committer holds the data and methods needed to commit
// the module's environment to the data plane.
type Committer struct {
	dataPlane   *dataplane.DataPlane
	context     *common.Context
	environment *module.Environment

	executionID     string
	validEventTypes []string

	baseDir   string
	devConfig *development.Configuration
}

// NewCommitter creates a new committer instance
func NewCommitter(baseDir string, devCfg *development.Configuration) *Committer {
	if baseDir == "" {
		baseDir = "/ion/"
	}

	if devCfg == nil {
		devCfg = &development.Configuration{}
	}

	committer := &Committer{
		baseDir:   baseDir,
		devConfig: devCfg,
	}

	return committer
}

// Commit persists the module's environment in the data plane
func (c *Committer) Commit(context *common.Context, dataPlane *dataplane.DataPlane, validEventTypes []string) error {

	if err := helpers.ErrorIfNil(dataPlane, context); err != nil {
		return err
	}
	if err := helpers.ErrorIfNil(dataPlane.BlobStorageProvider, dataPlane.DocumentStorageProvider, dataPlane.EventPublisher); err != nil {
		return err
	}
	if err := helpers.ErrorIfEmpty(context.EventID); err != nil {
		return err
	}

	c.executionID = helpers.NewGUID()
	c.context = context
	c.validEventTypes = validEventTypes
	c.dataPlane = dataPlane
	c.environment = module.GetModuleEnvironment(c.baseDir)

	if err := c.doCommit(); err != nil {
		return err
	}

	return nil
}

// Close cleans up any external resources
func (c *Committer) Close() {
	logger.Info(c.context, "cleaning up handler")

	_ = c.environment.Clear()
	defer c.dataPlane.Close()
}

// Commit is called when the module is finished and wishes to commit their state to an external provider
func (c *Committer) doCommit() error {
	logger.Info(c.context, "committing module's environment to the data plane")

	// Commit blob data to an external blob store
	blobURIs, err := c.commitBlob(c.environment.OutputBlobDirPath)
	if err != nil {
		return fmt.Errorf("error committing blob data: %+v", err)
	}

	// Commit metadata to an external document store
	err = c.commitInsights(c.environment.OutputMetaFilePath)
	if err != nil {
		return fmt.Errorf("error committing meta data: %+v", err)
	}

	// Commit events to an external messaging system
	err = c.commitEvents(c.environment.OutputEventsDirPath, blobURIs)
	if err != nil {
		return fmt.Errorf("error committing events: %+v", err)
	}

	// If developmentFlag enabled, dump out an empty
	// file to indicate environment committed.
	if c.devConfig.Enabled {
		var empty struct{}
		_ = c.devConfig.WriteOutput("committed", empty)
	}

	logger.Info(c.context, "successfully committed module's environment to the data plane")
	return nil
}

//CommitBlob commits the blob directory to an external blob provider
func (c *Committer) commitBlob(blobsPath string) (map[string]string, error) {
	if _, err := os.Stat(blobsPath); os.IsNotExist(err) {
		logger.Debug(c.context, fmt.Sprintf("blob output directory '%s' does not exists '%+v'", blobsPath, err))
		return nil, nil
	}

	// TODO: Search recursively to support sub folders.
	files, err := ioutil.ReadDir(blobsPath)
	if err != nil {
		return nil, err
	}
	var fileNames []string
	for _, file := range files {
		fileNames = append(fileNames, filepath.FromSlash(path.Join(blobsPath, file.Name())))
	}
	blobURIs, err := c.dataPlane.PutBlobs(fileNames)
	if err != nil {
		return nil, fmt.Errorf("failed to commit blob: %+v", err)
	}

	logger.Info(c.context, "committed blob data")
	return blobURIs, nil
}

//CommitMeta commits the metadata document to an external provider
func (c *Committer) commitInsights(insightsPath string) error {
	if _, err := os.Stat(insightsPath); os.IsNotExist(err) {
		logger.Info(c.context, fmt.Sprintf("insights file '%s' does not exists '%+v'", insightsPath, err))
		return nil
	}

	bytes, err := ioutil.ReadFile(insightsPath)
	if err != nil {
		return fmt.Errorf("failed to read insights document '%s' with error '%+v'", insightsPath, err)
	}
	if len(bytes) == 0 {
		return nil // Handle no insights
	}
	var m common.KeyValuePairs
	err = json.Unmarshal(bytes, &m)
	if err != nil {
		return fmt.Errorf("failed to unmarshal insights '%s' with error: '%+v'", insightsPath, err)
	}
	insight := documentstorage.Insight{
		Context:     c.context,
		ExecutionID: c.executionID,
		Data:        m,
	}
	err = c.dataPlane.CreateInsight(&insight)
	if err != nil {
		return fmt.Errorf("failed to add insights document '%+v' with error: '%+v'", m, err)
	}

	if c.devConfig.Enabled {
		_ = c.devConfig.WriteInsight("insights.json", insight)
	}

	logger.Info(c.context, "committed insights data")
	return nil
}

//CommitEvents commits the events directory to an external provider
func (c *Committer) commitEvents(eventsPath string, blobURIs map[string]string) error {
	if _, err := os.Stat(eventsPath); os.IsNotExist(err) {
		logger.Info(c.context, fmt.Sprintf("events output directory '%s' does not exists '%+v'", eventsPath, err))
		return nil
	}

	// Read each of the event files stored in the
	// output events directory. Events will be
	// de-serialized into an expected structure,
	// enriched, validated and then split into
	// an event to send via the messaging system
	// and a context document for the event to
	// reference.
	files, err := ioutil.ReadDir(eventsPath)
	if err != nil {
		return err
	}
	for _, file := range files {
		fileName := file.Name()
		eventFilePath := path.Join(eventsPath, fileName)
		f, err := os.Open(eventFilePath)
		defer f.Close() // nolint: errcheck
		if err != nil {
			return fmt.Errorf("failed to read file '%s' with error: '%+v'", fileName, err)
		}

		// Decode event into map
		var keyValuePairs common.KeyValuePairs
		decoder := json.NewDecoder(f)
		err = decoder.Decode(&keyValuePairs)
		if err != nil {
			return fmt.Errorf("failed to unmarshal map '%s' with error: '%+v'", fileName, err)
		}

		var eventType string
		var includedFilesCSV string
		var eventTypeIndex, filesIndex int

		// For each key/value in event data array.
		for i, kvp := range keyValuePairs {
			// Check the key against required keys
			switch kvp.Key {
			case eventTypeKey:
				// Check whether the event type is valid for this module
				if helpers.ContainsString(c.validEventTypes, kvp.Value) == false {
					logger.Info(c.context, fmt.Sprintf("this module is unable to publish event's of type '%s'", eventType))
					continue
				}
				eventType = kvp.Value
				eventTypeIndex = i
				break
			case filesToIncludeKey:
				includedFilesCSV = kvp.Value
				filesIndex = i
				break
			default:
				// Ignore non required keys
				break
			}
		}
		itemsRemoved := 0

		// [Required] Check that the key 'eventType' was found in the data
		// if it wasn't return an error. If it was, remove it
		// from the key value pairs as it is no longer needed
		if eventType == "" {
			return fmt.Errorf("all events must contain an 'eventType' field, error: '%+v'", err)
		}
<<<<<<< HEAD
=======

>>>>>>> 492da54e
		keyValuePairs, err = keyValuePairs.Remove(eventTypeIndex)
		if err != nil {
			return fmt.Errorf("error removing event type from metadata: '%+v'", err)
		}
		itemsRemoved++

		// [Optional] Check whether the key 'files' was supplied in order
		// to pass file references to event context. If it wasn't, log it
		// and ignore it. If it was, remove it from the key value pairs
		// as it is no longer needed and then add the file list and their
		// blob uri for each of the files to the event context.
		var fileSlice []string
		if len(includedFilesCSV) == 0 {
			logger.Info(c.context, "event contains no file references")
		} else {
			keyValuePairs, err = keyValuePairs.Remove(filesIndex - itemsRemoved)
			if err != nil {
				return fmt.Errorf("error removing event type from metadata: '%+v'", err)
			}
			itemsRemoved++
			fileSlice = strings.Split(includedFilesCSV, ",")
			for _, f := range fileSlice {
				blobInfo := common.KeyValuePair{
					Key:   f,
					Value: blobURIs[f],
				}
				keyValuePairs = keyValuePairs.Append(blobInfo)
			}
		}

		eventID := helpers.NewGUID()

		// Create a new context for this event.
		// We can only build a partial context
		// as we don't know which modules will
		// process the message.
		// The context will be completed later.
		context := &common.Context{
			CorrelationID: c.context.CorrelationID,
			ParentEventID: c.context.EventID,
			EventID:       eventID,
		}

		// Create a new event to publish
		// via the messaging system.
		// This will embed the context
		// created above.
		event := common.Event{
			Context: context,
			Type:    eventType,
		}

		// Create event metadata that
		// can store additional metadata
		// without bloating th event such
		// as a list of files to process.
		// This will be looked up by
		// the processing modules using the
		// event id.
		eventMeta := documentstorage.EventMeta{
			Context: context,
			Files:   fileSlice,
			Data:    keyValuePairs,
		}
		err = c.dataPlane.CreateEventMeta(&eventMeta)
		if err != nil {
			return fmt.Errorf("failed to add context '%+v' with error '%+v'", eventMeta, err)
		}
		err = c.dataPlane.Publish(event)
		if err != nil {
			return fmt.Errorf("failed to publish event '%+v' with error '%+v'", event, err)
		}
		if c.devConfig.Enabled {
			_ = c.devConfig.WriteMetadata(fileName, eventMeta)
			_ = c.devConfig.WriteEvent(fileName, event)
		}
	}

	logger.Info(c.context, "committed events")
	return nil
}<|MERGE_RESOLUTION|>--- conflicted
+++ resolved
@@ -255,10 +255,6 @@
 		if eventType == "" {
 			return fmt.Errorf("all events must contain an 'eventType' field, error: '%+v'", err)
 		}
-<<<<<<< HEAD
-=======
-
->>>>>>> 492da54e
 		keyValuePairs, err = keyValuePairs.Remove(eventTypeIndex)
 		if err != nil {
 			return fmt.Errorf("error removing event type from metadata: '%+v'", err)
